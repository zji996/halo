name: Halo CI

on:
  pull_request:
  push:

jobs:
  build:

    runs-on: ubuntu-latest

    steps:
      - uses: actions/checkout@v1
      - name: Set up JDK 1.8
        uses: actions/setup-java@v1
        with:
          java-version: 1.8
<<<<<<< HEAD
=======
      - name: Cache Gradle
        id: cache-gradle
        uses: actions/cache@v1
        with:
          path: ~/.gradle/caches
          key: ${{ runner.os }}-gradle-${{ hashFiles('**/*.gradle') }}
          restore-keys: |
            ${{ runner.os }}-gradle-
>>>>>>> 73bea52f
      - name: Test with Gradle
        run: ./gradlew test
      - name: Build with Gradle
        run: ./gradlew build -x test<|MERGE_RESOLUTION|>--- conflicted
+++ resolved
@@ -15,8 +15,6 @@
         uses: actions/setup-java@v1
         with:
           java-version: 1.8
-<<<<<<< HEAD
-=======
       - name: Cache Gradle
         id: cache-gradle
         uses: actions/cache@v1
@@ -25,7 +23,6 @@
           key: ${{ runner.os }}-gradle-${{ hashFiles('**/*.gradle') }}
           restore-keys: |
             ${{ runner.os }}-gradle-
->>>>>>> 73bea52f
       - name: Test with Gradle
         run: ./gradlew test
       - name: Build with Gradle
