--- conflicted
+++ resolved
@@ -75,9 +75,7 @@
           dockerhub-token: ${{ secrets.DOCKER_TOKEN }}
           push: ${{ github.event_name == 'push' || github.event_name == 'release' }} # we only push to GHCR if the push is to the next branch
           console-ref: ${{ github.event_name == 'release' &&  github.ref || 'main' }}
-<<<<<<< HEAD
           platforms: linux/amd64,linux/arm64/v8,linux/ppc64le,linux/s390x
-=======
       - uses: halo-sigs/actions/halo-next-docker-build@main
         if: github.event_name == 'pull_request'
         with:
@@ -92,5 +90,4 @@
           sudo chmod u+x /usr/local/bin/docker-compose
 
           docker tag ghcr.io/halo-dev/halo-dev:pr-${{ github.event.number }} ghcr.io/halo-dev/halo-dev:dev
-          cd e2e && ./start.sh
->>>>>>> e97f3135
+          cd e2e && ./start.sh