package cc.ryanc.halo.web.controller.admin;

import cc.ryanc.halo.model.domain.Post;
import cc.ryanc.halo.model.domain.User;
import cc.ryanc.halo.model.dto.JsonResult;
import cc.ryanc.halo.model.dto.LogsRecord;
import cc.ryanc.halo.model.enums.BlogPropertiesEnum;
import cc.ryanc.halo.model.enums.PostStatusEnum;
import cc.ryanc.halo.model.enums.PostTypeEnum;
import cc.ryanc.halo.model.enums.ResultCodeEnum;
import cc.ryanc.halo.service.LogsService;
import cc.ryanc.halo.service.PostService;
import cc.ryanc.halo.utils.HaloUtils;
import cc.ryanc.halo.utils.LocaleMessageUtil;
import cc.ryanc.halo.utils.MarkdownUtils;
import cc.ryanc.halo.web.controller.core.BaseController;
import cn.hutool.core.util.RandomUtil;
import cn.hutool.core.util.StrUtil;
import cn.hutool.crypto.SecureUtil;
import lombok.extern.slf4j.Slf4j;
import org.springframework.beans.factory.annotation.Autowired;
import org.springframework.beans.propertyeditors.CustomDateEditor;
import org.springframework.data.domain.Page;
import org.springframework.data.domain.Pageable;
import org.springframework.data.web.PageableDefault;
import org.springframework.stereotype.Controller;
import org.springframework.ui.Model;
import org.springframework.web.bind.ServletRequestDataBinder;
import org.springframework.web.bind.annotation.*;

import javax.servlet.http.HttpServletRequest;
import javax.servlet.http.HttpSession;
import java.text.SimpleDateFormat;
import java.util.Date;
import java.util.List;
import java.util.Optional;

<<<<<<< HEAD
import static org.springframework.data.domain.Sort.Direction.DESC;
=======
import static cc.ryanc.halo.model.dto.HaloConst.OPTIONS;
import static cc.ryanc.halo.model.dto.HaloConst.USER_SESSION_KEY;
>>>>>>> d65379d3

/**
 * <pre>
 *     后台文章管理控制器
 * </pre>
 *
 * @author : RYAN0UP
 * @date : 2017/12/10
 */
@Slf4j
@Controller
@RequestMapping(value = "/admin/posts")
public class PostController extends BaseController {

    @Autowired
    private PostService postService;

    @Autowired
    private LogsService logsService;

    @Autowired
    private HttpServletRequest request;

    @Autowired
    private LocaleMessageUtil localeMessageUtil;

    /**
     * 去除html，htm后缀，以及将空格替换成-
     *
     * @param url url
     *
     * @return String
     */
    private static String urlFilter(String url) {
        if (null != url) {
            final boolean urlEndsWithHtmlPostFix = url.endsWith(".html") || url.endsWith(".htm");
            if (urlEndsWithHtmlPostFix) {
                return url.substring(0, url.lastIndexOf("."));
            }
        }
        return StrUtil.replace(url, " ", "-");
    }

    /**
     * 处理后台获取文章列表的请求
     *
     * @param model model
<<<<<<< HEAD
=======
     * @param page  当前页码
     * @param size  每页显示的条数
     *
>>>>>>> d65379d3
     * @return 模板路径admin/admin_post
     */
    @GetMapping
    public String posts(Model model,
                        @RequestParam(value = "status", defaultValue = "0") Integer status,
                        @PageableDefault(sort = "postDate", direction = DESC) Pageable pageable) {
        final Page<Post> posts = postService.findPostByStatus(status, PostTypeEnum.POST_TYPE_POST.getDesc(), pageable);
        model.addAttribute("posts", posts);
        model.addAttribute("publishCount", postService.getCountByStatus(PostStatusEnum.PUBLISHED.getCode()));
        model.addAttribute("draftCount", postService.getCountByStatus(PostStatusEnum.DRAFT.getCode()));
        model.addAttribute("trashCount", postService.getCountByStatus(PostStatusEnum.RECYCLE.getCode()));
        model.addAttribute("status", status);
        return "admin/admin_post";
    }

    /**
     * 模糊查询文章
     *
     * @param model   Model
     * @param keyword keyword 关键字
<<<<<<< HEAD
=======
     * @param page    page 当前页码
     * @param size    size 每页显示条数
     *
>>>>>>> d65379d3
     * @return 模板路径admin/admin_post
     */
    @PostMapping(value = "/search")
    public String searchPost(Model model,
                             @RequestParam(value = "keyword") String keyword,
                             @PageableDefault(sort = "postId", direction = DESC) Pageable pageable) {
        try {
            Page<Post> posts = postService.searchPostsBy(keyword, PostTypeEnum.POST_TYPE_POST.getDesc(), PostStatusEnum.PUBLISHED.getCode(), pageable);
            model.addAttribute("posts", posts);
        } catch (Exception e) {
            log.error("未知错误：{}", e.getMessage());
        }
        return "admin/admin_post";
    }

    /**
     * 处理预览文章的请求
     *
     * @param postId 文章编号
     * @param model  model
     *
     * @return 模板路径/themes/{theme}/post
     */
    @GetMapping(value = "/view")
    public String viewPost(@RequestParam("postId") Long postId, Model model) {
        final Optional<Post> post = postService.findByPostId(postId);
        model.addAttribute("post", post.orElse(new Post()));
        return this.render("post");
    }

    /**
     * 处理跳转到新建文章页面
     *
     * @return 模板路径admin/admin_editor
     */
    @GetMapping(value = "/write")
    public String writePost() {
        return "admin/admin_post_new";
    }

    /**
     * 跳转到编辑文章页面
     *
     * @param postId 文章编号
     * @param model  model
     *
     * @return 模板路径admin/admin_editor
     */
    @GetMapping(value = "/edit")
    public String editPost(@RequestParam("postId") Long postId, Model model) {
        final Optional<Post> post = postService.findByPostId(postId);
        model.addAttribute("post", post.orElse(new Post()));
        return "admin/admin_post_edit";
    }

    /**
     * 添加文章
     *
     * @param post     post
     * @param cateList 分类列表
     * @param tagList  标签
     * @param session  session
     */
    @PostMapping(value = "/save")
    @ResponseBody
    public JsonResult save(@ModelAttribute Post post,
                           @RequestParam("cateList") List<String> cateList,
                           @RequestParam("tagList") String tagList,
                           HttpSession session) {
        final User user = (User) session.getAttribute(USER_SESSION_KEY);
        try {
            post.setPostContent(MarkdownUtils.renderMarkdown(post.getPostContentMd()));
            post.setUser(user);
            post = postService.buildCategoriesAndTags(post, cateList, tagList);
            post.setPostUrl(urlFilter(post.getPostUrl()));
            if (StrUtil.isNotEmpty(post.getPostPassword())) {
                post.setPostPassword(SecureUtil.md5(post.getPostPassword()));
            }
            //当没有选择文章缩略图的时候，自动分配一张内置的缩略图
            if (StrUtil.equals(post.getPostThumbnail(), BlogPropertiesEnum.DEFAULT_THUMBNAIL.getProp())) {
                post.setPostThumbnail("/static/halo-frontend/images/thumbnail/thumbnail-" + RandomUtil.randomInt(1, 11) + ".jpg");
            }
            postService.save(post);
            logsService.save(LogsRecord.PUSH_POST, post.getPostTitle(), request);
            return new JsonResult(ResultCodeEnum.SUCCESS.getCode(), localeMessageUtil.getMessage("code.admin.common.save-success"));
        } catch (Exception e) {
            log.error("Save article failed: {}", e.getMessage());
            e.printStackTrace();
            return new JsonResult(ResultCodeEnum.FAIL.getCode(), localeMessageUtil.getMessage("code.admin.common.save-failed"));
        }
    }

    /**
     * 更新
     *
     * @param post     post
     * @param cateList 分类目录
     * @param tagList  标签
<<<<<<< HEAD
=======
     * @param session  session
     *
>>>>>>> d65379d3
     * @return JsonResult
     */
    @PostMapping(value = "/update")
    @ResponseBody
    public JsonResult update(@ModelAttribute Post post,
                             @RequestParam("cateList") List<String> cateList,
                             @RequestParam("tagList") String tagList) {
        //old data
        final Post oldPost = postService.findByPostId(post.getPostId()).orElse(new Post());
        post.setPostViews(oldPost.getPostViews());
        post.setPostContent(MarkdownUtils.renderMarkdown(post.getPostContentMd()));
        post.setUser(oldPost.getUser());
        if (null == post.getPostDate()) {
            post.setPostDate(new Date());
        }
        post = postService.buildCategoriesAndTags(post, cateList, tagList);
        if (StrUtil.isNotEmpty(post.getPostPassword())) {
            post.setPostPassword(SecureUtil.md5(post.getPostPassword()));
        }
        //当没有选择文章缩略图的时候，自动分配一张内置的缩略图
        if (StrUtil.equals(post.getPostThumbnail(), BlogPropertiesEnum.DEFAULT_THUMBNAIL.getProp())) {
            post.setPostThumbnail("/static/halo-frontend/images/thumbnail/thumbnail-" + RandomUtil.randomInt(1, 11) + ".jpg");
        }
        post = postService.save(post);
        if (null != post) {
            return new JsonResult(ResultCodeEnum.SUCCESS.getCode(), localeMessageUtil.getMessage("code.admin.common.update-success"));
        } else {
            return new JsonResult(ResultCodeEnum.FAIL.getCode(), localeMessageUtil.getMessage("code.admin.common.update-failed"));
        }
    }

    /**
     * 处理移至回收站的请求
     *
     * @param postId 文章编号
     *
     * @return 重定向到/admin/posts
     */
    @GetMapping(value = "/throw")
    public String moveToTrash(@RequestParam("postId") Long postId, @RequestParam("status") Integer status) {
        try {
            postService.updatePostStatus(postId, PostStatusEnum.RECYCLE.getCode());
            log.info("Article number {} has been moved to the recycle bin", postId);
        } catch (Exception e) {
            log.error("Deleting article to recycle bin failed: {}", e.getMessage());
        }
        return "redirect:/admin/posts?status=" + status;
    }

    /**
     * 处理文章为发布的状态
     *
     * @param postId 文章编号
     *
     * @return 重定向到/admin/posts
     */
    @GetMapping(value = "/revert")
    public String moveToPublish(@RequestParam("postId") Long postId,
                                @RequestParam("status") Integer status) {
        try {
            postService.updatePostStatus(postId, PostStatusEnum.PUBLISHED.getCode());
            log.info("Article number {} has been changed to release status", postId);
        } catch (Exception e) {
            log.error("Publishing article failed: {}", e.getMessage());
        }
        return "redirect:/admin/posts?status=" + status;
    }

    /**
     * 处理删除文章的请求
     *
     * @param postId 文章编号
     *
     * @return 重定向到/admin/posts
     */
    @GetMapping(value = "/remove")
    public String removePost(@RequestParam("postId") Long postId, @RequestParam("postType") String postType) {
        try {
            final Optional<Post> post = postService.findByPostId(postId);
            postService.remove(postId);
            logsService.save(LogsRecord.REMOVE_POST, post.get().getPostTitle(), request);
        } catch (Exception e) {
            log.error("Delete article failed: {}", e.getMessage());
        }
        if (StrUtil.equals(PostTypeEnum.POST_TYPE_POST.getDesc(), postType)) {
            return "redirect:/admin/posts?status=2";
        }
        return "redirect:/admin/page";
    }

    /**
     * 更新所有摘要
     *
     * @param postSummary 文章摘要字数
     *
     * @return JsonResult
     */
    @GetMapping(value = "/updateSummary")
    @ResponseBody
    public JsonResult updateSummary(@RequestParam("postSummary") Integer postSummary) {
        try {
            postService.updateAllSummary(postSummary);
        } catch (Exception e) {
            log.error("Update summary failed: {}", e.getMessage());
            e.printStackTrace();
            return new JsonResult(ResultCodeEnum.FAIL.getCode(), localeMessageUtil.getMessage("code.admin.common.update-failed"));
        }
        return new JsonResult(ResultCodeEnum.SUCCESS.getCode(), localeMessageUtil.getMessage("code.admin.common.update-success"));
    }

    /**
     * 验证文章路径是否已经存在
     *
     * @param postUrl 文章路径
     *
     * @return JsonResult
     */
    @GetMapping(value = "/checkUrl")
    @ResponseBody
    public JsonResult checkUrlExists(@RequestParam("postUrl") String postUrl) {
        postUrl = urlFilter(postUrl);
        final Post post = postService.findByPostUrl(postUrl, PostTypeEnum.POST_TYPE_POST.getDesc());
        if (null != post) {
            return new JsonResult(ResultCodeEnum.FAIL.getCode(), localeMessageUtil.getMessage("code.admin.common.url-is-exists"));
        }
        return new JsonResult(ResultCodeEnum.SUCCESS.getCode(), "");
    }

    /**
     * 将所有文章推送到百度
     *
     * @param baiduToken baiduToken
     *
     * @return JsonResult
     */
    @GetMapping(value = "/pushAllToBaidu")
    @ResponseBody
    public JsonResult pushAllToBaidu(@RequestParam("baiduToken") String baiduToken) {
        if (StrUtil.isBlank(baiduToken)) {
            return new JsonResult(ResultCodeEnum.FAIL.getCode(), localeMessageUtil.getMessage("code.admin.post.no-baidu-token"));
        }
        final String blogUrl = OPTIONS.get(BlogPropertiesEnum.BLOG_URL.getProp());
        final List<Post> posts = postService.findAll(PostTypeEnum.POST_TYPE_POST.getDesc());
        final StringBuilder urls = new StringBuilder();
        for (Post post : posts) {
            urls.append(blogUrl);
            urls.append("/archives/");
            urls.append(post.getPostUrl());
            urls.append("\n");
        }
        final String result = HaloUtils.baiduPost(blogUrl, baiduToken, urls.toString());
        if (StrUtil.isEmpty(result)) {
            return new JsonResult(ResultCodeEnum.FAIL.getCode(), localeMessageUtil.getMessage("code.admin.post.push-to-baidu-failed"));
        }
        return new JsonResult(ResultCodeEnum.SUCCESS.getCode(), localeMessageUtil.getMessage("code.admin.post.push-to-baidu-success"));
    }

    @InitBinder
    public void initBinder(ServletRequestDataBinder binder) {
        SimpleDateFormat sdf = new SimpleDateFormat("yyyy-MM-dd HH:mm");
        binder.registerCustomEditor(Date.class, new CustomDateEditor(sdf, true));
    }
}<|MERGE_RESOLUTION|>--- conflicted
+++ resolved
@@ -35,12 +35,9 @@
 import java.util.List;
 import java.util.Optional;
 
-<<<<<<< HEAD
-import static org.springframework.data.domain.Sort.Direction.DESC;
-=======
 import static cc.ryanc.halo.model.dto.HaloConst.OPTIONS;
 import static cc.ryanc.halo.model.dto.HaloConst.USER_SESSION_KEY;
->>>>>>> d65379d3
+import static org.springframework.data.domain.Sort.Direction.DESC;
 
 /**
  * <pre>
@@ -88,12 +85,6 @@
      * 处理后台获取文章列表的请求
      *
      * @param model model
-<<<<<<< HEAD
-=======
-     * @param page  当前页码
-     * @param size  每页显示的条数
-     *
->>>>>>> d65379d3
      * @return 模板路径admin/admin_post
      */
     @GetMapping
@@ -114,12 +105,6 @@
      *
      * @param model   Model
      * @param keyword keyword 关键字
-<<<<<<< HEAD
-=======
-     * @param page    page 当前页码
-     * @param size    size 每页显示条数
-     *
->>>>>>> d65379d3
      * @return 模板路径admin/admin_post
      */
     @PostMapping(value = "/search")
@@ -218,11 +203,6 @@
      * @param post     post
      * @param cateList 分类目录
      * @param tagList  标签
-<<<<<<< HEAD
-=======
-     * @param session  session
-     *
->>>>>>> d65379d3
      * @return JsonResult
      */
     @PostMapping(value = "/update")
