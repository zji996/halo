--- conflicted
+++ resolved
@@ -23,11 +23,8 @@
 import org.springframework.web.bind.annotation.RequestMapping;
 import org.springframework.web.bind.annotation.RequestParam;
 
-<<<<<<< HEAD
 import static org.springframework.data.domain.Sort.Direction.DESC;
-=======
 import static cc.ryanc.halo.model.dto.HaloConst.OPTIONS;
->>>>>>> d65379d3
 
 /**
  * <pre>
@@ -78,14 +75,7 @@
             size = Integer.parseInt(OPTIONS.get(BlogPropertiesEnum.INDEX_POSTS.getProp()));
         }
         final Pageable pageable = PageRequest.of(page - 1, size, sort);
-<<<<<<< HEAD
         final Page<Post> posts = postService.searchPostsBy(HtmlUtil.escape(keyword), PostTypeEnum.POST_TYPE_POST.getDesc(), PostStatusEnum.PUBLISHED.getCode(), pageable);
-
-        log.debug("Search posts result: [{}]", posts);
-
-=======
-        final Page<Post> posts = postService.searchPosts(HtmlUtil.escape(keyword), PostTypeEnum.POST_TYPE_POST.getDesc(), PostStatusEnum.PUBLISHED.getCode(), pageable);
->>>>>>> d65379d3
         final int[] rainbow = PageUtil.rainbow(page, posts.getTotalPages(), 3);
         model.addAttribute("is_search", true);
         model.addAttribute("keyword", keyword);
